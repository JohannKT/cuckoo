# Copyright (C) 2010-2013 Cuckoo Sandbox Developers.
# This file is part of Cuckoo Sandbox - http://www.cuckoosandbox.org
# See the file 'docs/LICENSE' for copying permission.

import os
import time
import socket
import logging
import xmlrpclib
from threading import Timer, Event
from StringIO import StringIO
from zipfile import ZipFile, BadZipfile, ZIP_STORED

from lib.cuckoo.common.config import Config
from lib.cuckoo.common.exceptions import CuckooGuestError
from lib.cuckoo.common.constants import *
from lib.cuckoo.common.utils import TimeoutServer

log = logging.getLogger(__name__)

class GuestManager:
    """Guest Mananager.

    This class handles the communications with the agents running in the
    machines.
    """

    def __init__(self, vm_id, ip, platform="windows"):
        """@param ip: guest's IP address.
        @param platform: guest's operating system type.
        """
        self.id = vm_id
        self.ip = ip
        self.platform = platform

        self.cfg = Config()
        self.timeout = self.cfg.timeouts.critical
        self.server = TimeoutServer("http://{0}:{1}".format(ip, CUCKOO_GUEST_PORT),
                                    allow_none=True, 
                                    timeout=self.timeout)

    def wait(self, status):
        """Waiting for status.
        @param status: status.
        @return: always True.
        """
        log.debug("%s: waiting for status 0x%.04x", self.id, status)

        # Create an event that will invoke a function to stop the loop when
        # the critical timeout is h it.
        abort = Event()
        abort.clear()
        def die():
            abort.set()

        # Initialize the timer.
        timer = Timer(self.timeout, die)
        timer.start()
        self.server._set_timeout(self.timeout)

        while True:
            # Check if the timer was hit and the abort event was set.
            if abort.is_set():
                raise CuckooGuestError("{0}: the guest initialization hit the "
                                       "critical timeout, analysis aborted".format(self.id))

            try:
                # If the server returns the given status, break the loop
                # and return.
                if self.server.get_status() == status:
                    log.debug("%s: status ready", self.id)
                    break
            except:
                pass

            log.debug("%s: not ready yet", self.id)
            time.sleep(1)

        self.server._set_timeout(None)
        return True

    def upload_analyzer(self):
        """Upload analyzer to guest.
        @return: operation status.
        """
        zip_data = StringIO()
        zip_file = ZipFile(zip_data, "w", ZIP_STORED)

        # Select the proper analyzer's folder according to the operating
        # system associated with the current machine.
        root = os.path.join("analyzer", self.platform)
        root_len = len(os.path.abspath(root))

        if not os.path.exists(root):
            log.error("No valid analyzer found at path: %s", root)
            return False

        # Walk through everything inside the analyzer's folder and write
        # them to the zip archive.
        for root, dirs, files in os.walk(root):
            archive_root = os.path.abspath(root)[root_len:]
            for name in files:
                path = os.path.join(root, name)
                archive_name = os.path.join(archive_root, name)
                zip_file.write(path, archive_name)

        zip_file.close()
        data = xmlrpclib.Binary(zip_data.getvalue())
        zip_data.close()

        log.debug("Uploading analyzer to guest (id=%s, ip=%s)", self.id, self.ip)

        # Send the zip containing the analyzer to the agent running inside
        # the guest.
        try:
            self.server.add_analyzer(data)
        except socket.timeout:
            raise CuckooGuestError("{0}: guest communication timeout: unable "
                                   "to upload agent, check networking or try "
                                   "to increase timeout".format(self.id))

    def start_analysis(self, options):
        """Start analysis.
        @param options: options.
        @return: operation status.
        """
        log.info("Starting analysis on guest (id=%s, ip=%s)", self.id, self.ip)

        try:
            # Wait for the agent to respond. This is done to check the
            # availability of the agent and verify that it's ready to receive
            # data.
            self.wait(CUCKOO_GUEST_INIT)
            # Invoke the upload of the analyzer to the guest.
            self.upload_analyzer()
            # Give the analysis options to the guest, so it can generate the
            # analysis.conf inside the guest.
            self.server.add_config(options)

            # If the target of the analysis is a file, upload it to the guest.
            if options["category"] == "file":
                try:
                    file_data = open(options["target"], "rb").read()
                except (IOError, OSError) as e:
                    raise CuckooGuestError("Unable to read {0}, error: {1}".format(options["target"], e))
                
                data = xmlrpclib.Binary(file_data)

                try:
                    self.server.add_malware(data, options["file_name"])
                except MemoryError as e:
                    raise CuckooGuestError("{0}: unable to upload malware to analysis machine, not enough memory".format(self.id))

            # Launch the analyzer.
            pid = self.server.execute()
            log.debug("%s: analyzer started with PID %d", self.id, pid)
        # If something goes wrong when establishing the connection, raise an
        # exception and abort the analysis.
        except (socket.timeout, socket.error):
            raise CuckooGuestError("{0}: guest communication timeout, check "
                                   "networking or try to increase timeout".format(self.id))

    def wait_for_completion(self):
        """Wait for analysis completion.
        @return: operation status.
        """
        log.debug("%s: waiting for completion", self.id)

        # Same procedure as in self.wait(). Just look at the comments there.
        abort = Event()
        abort.clear()
        def die():
            abort.set()

        timer = Timer(self.timeout, die)
        timer.start()
        self.server._set_timeout(self.timeout)

        while True:
            time.sleep(1)

            # If the analysis hits the critical timeout, just return straight
            # straight away and try to recover the analysis results from the
            # guest.
            if abort.is_set():
                raise CuckooGuestError("The analysis hit the critical timeout,"
                                       " terminating")

            try:
                status = self.server.get_status()
            except Exception as e:
                log.debug("%s: error retrieving status: %s", self.id, e)
                continue

            # React according to the returned status.
            if status == CUCKOO_GUEST_COMPLETED:
                log.info("%s: analysis completed successfully", self.id)
                break
            elif status == CUCKOO_GUEST_FAILED:
                error = self.server.get_error()
                if not error:
                    error = "unknown error"

                raise CuckooGuestError("Analysis failed: {0}".format(error))
            else:
                log.debug("%s: analysis not completed yet (status=%s)", self.id, status)

<<<<<<< HEAD
        self.server._set_timeout(None)
=======
        self.server._set_timeout(None)

    def save_results(self, folder):
        """Save analysis results.
        @param folder: analysis folder path.
        @return: operation status.
        """
        # Download results from the guest.
        try:
            data = self.server.get_results()
        except Exception as e:
            raise CuckooGuestError("Failed to retrieve analysis results: {0}".format(e))

        # Write the retrieved binary data to a in-memory zip archive.
        zip_data = StringIO()
        zip_data.write(data)

        try:
            archive = ZipFile(zip_data, "r")
        except BadZipfile as e:
            raise CuckooGuestError("Analysis results archive is invalid")

        if not os.path.exists(folder):
            try:
                os.mkdir(folder)
            except (IOError, OSError) as e:
                raise CuckooGuestError("Failed to store analysis results: {0}".format(e))

        # Extract the generate zip archive to the specified folder, which is
        # going to be somewhere like storage/analysis/<task id>/.
        log.debug("Extracting results to %s", folder)
        archive.extractall(folder)
        archive.close()

    def get_status(self):
        """Get agent's status.
        @return agent's status.
        """
        return self.server.get_status()

    def reboot(self):
        """Reboot analysis sandbox.
        @raise CuckooGuestError: if sandbox cannot be reached.
        """
        try:
            self.server.reboot()

        except socket.error:
            raise CuckooGuestError("%s: cannot communicate with agent."
                                   % self.id)

        except socket.timeout:
            raise CuckooGuestError("%s: guest communication timeout: " \
                                   "unable to get results, check networking" \
                                   " or try to increase timeout" % self.id)
>>>>>>> 9e4d8d6c
<|MERGE_RESOLUTION|>--- conflicted
+++ resolved
@@ -205,42 +205,7 @@
             else:
                 log.debug("%s: analysis not completed yet (status=%s)", self.id, status)
 
-<<<<<<< HEAD
         self.server._set_timeout(None)
-=======
-        self.server._set_timeout(None)
-
-    def save_results(self, folder):
-        """Save analysis results.
-        @param folder: analysis folder path.
-        @return: operation status.
-        """
-        # Download results from the guest.
-        try:
-            data = self.server.get_results()
-        except Exception as e:
-            raise CuckooGuestError("Failed to retrieve analysis results: {0}".format(e))
-
-        # Write the retrieved binary data to a in-memory zip archive.
-        zip_data = StringIO()
-        zip_data.write(data)
-
-        try:
-            archive = ZipFile(zip_data, "r")
-        except BadZipfile as e:
-            raise CuckooGuestError("Analysis results archive is invalid")
-
-        if not os.path.exists(folder):
-            try:
-                os.mkdir(folder)
-            except (IOError, OSError) as e:
-                raise CuckooGuestError("Failed to store analysis results: {0}".format(e))
-
-        # Extract the generate zip archive to the specified folder, which is
-        # going to be somewhere like storage/analysis/<task id>/.
-        log.debug("Extracting results to %s", folder)
-        archive.extractall(folder)
-        archive.close()
 
     def get_status(self):
         """Get agent's status.
@@ -262,5 +227,4 @@
         except socket.timeout:
             raise CuckooGuestError("%s: guest communication timeout: " \
                                    "unable to get results, check networking" \
-                                   " or try to increase timeout" % self.id)
->>>>>>> 9e4d8d6c
+                                   " or try to increase timeout" % self.id)