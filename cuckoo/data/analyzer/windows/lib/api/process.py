<<<<<<< HEAD
# Copyright (C) 2012-2013 Claudio Guarnieri.
=======
# Copyright (C) 2010-2013 Claudio Guarnieri.
>>>>>>> 48c7b6f3
# Copyright (C) 2014-2017 Cuckoo Foundation.
# This file is part of Cuckoo Sandbox - http://www.cuckoosandbox.org
# See the file 'docs/LICENSE' for copying permission.

import os
import logging
import random
import subprocess
import tempfile

from ctypes import byref, c_ulong, create_string_buffer, c_int, sizeof
from ctypes import c_uint, c_wchar_p, create_unicode_buffer

from lib.common.constants import SHUTDOWN_MUTEX
from lib.common.defines import KERNEL32, NTDLL, SYSTEM_INFO, STILL_ACTIVE
from lib.common.defines import THREAD_ALL_ACCESS, PROCESS_ALL_ACCESS
from lib.common.errors import get_error_string
from lib.common.exceptions import CuckooError
from lib.common.results import upload_to_host
from lib.core.ioctl import zer0m0n

log = logging.getLogger(__name__)

def subprocess_checkcall(args, env=None):
    return subprocess.check_call(
        args, stdin=subprocess.PIPE, stdout=subprocess.PIPE,
        stderr=subprocess.PIPE, env=env,
    )

def subprocess_checkoutput(args, env=None):
    return subprocess.check_output(
        args, stdin=subprocess.PIPE, stderr=subprocess.PIPE, env=env,
    )

class Process(object):
    """Windows process."""
    first_process = True
    config = None

    # Keeps track of the dump memory index for a particular process as in
    # theory, and will be useful later, we may want to dump one process
    # multiple times.
    dumpmem = {}

    def __init__(self, pid=None, tid=None, process_name=None):
        """
        @param pid: process identifier.
        @param tid: thread identifier.
        @param process_name: process name.
        """
        self.pid = pid
        self.tid = tid
        self.process_name = process_name

    @staticmethod
    def set_config(config):
        """Sets the analyzer configuration once."""
        Process.config = config

    def get_system_info(self):
        """Get system information."""
        self.system_info = SYSTEM_INFO()
        KERNEL32.GetSystemInfo(byref(self.system_info))

    def open_process(self):
        """Open a process handle."""
        return KERNEL32.OpenProcess(PROCESS_ALL_ACCESS, False, self.pid)

    def open_thread(self):
        """Open a thread handle."""
        return KERNEL32.OpenThread(THREAD_ALL_ACCESS, False, self.tid)

    def exit_code(self):
        """Get process exit code.
        @return: exit code value.
        """
        process_handle = self.open_process()

        exit_code = c_ulong(0)
        KERNEL32.GetExitCodeProcess(process_handle, byref(exit_code))
        KERNEL32.CloseHandle(process_handle)

        return exit_code.value

    def get_filepath(self):
        """Get process image file path.
        @return: decoded file path.
        """
        process_handle = self.open_process()

        NT_SUCCESS = lambda val: val >= 0

        pbi = create_string_buffer(200)
        size = c_int()

        # Set return value to signed 32bit integer.
        NTDLL.NtQueryInformationProcess.restype = c_int

        ret = NTDLL.NtQueryInformationProcess(process_handle,
                                              27,
                                              byref(pbi),
                                              sizeof(pbi),
                                              byref(size))

        KERNEL32.CloseHandle(process_handle)

        if NT_SUCCESS(ret) and size.value > 8:
            try:
                fbuf = pbi.raw[8:]
                fbuf = fbuf[:fbuf.find("\x00\x00")+1]
                return fbuf.decode("utf16", errors="ignore")
            except:
                return ""

        return ""

    def is_alive(self):
        """Process is alive?
        @return: process status.
        """
        return self.exit_code() == STILL_ACTIVE

    def get_parent_pid(self):
        """Get the Parent Process ID."""
        process_handle = self.open_process()

        NT_SUCCESS = lambda val: val >= 0

        pbi = (c_int * 6)()
        size = c_int()

        # Set return value to signed 32bit integer.
        NTDLL.NtQueryInformationProcess.restype = c_int

        ret = NTDLL.NtQueryInformationProcess(process_handle,
                                              0,
                                              byref(pbi),
                                              sizeof(pbi),
                                              byref(size))

        KERNEL32.CloseHandle(process_handle)

        if NT_SUCCESS(ret) and size.value == sizeof(pbi):
            return pbi[5]

        return None

    def shortpath(self, path):
        """Returns the shortpath for a file.

        As Python 2.7 does not support passing along unicode strings in
        subprocess.Popen() and alike this will have to do. See also:
        http://stackoverflow.com/questions/2595448/unicode-filename-to-python-subprocess-call
        """
        KERNEL32.GetShortPathNameW.restype = c_uint
        KERNEL32.GetShortPathNameW.argtypes = c_wchar_p, c_wchar_p, c_uint

        buf = create_unicode_buffer(0x8000)
        KERNEL32.GetShortPathNameW(path, buf, len(buf))
        return buf.value

    def _encode_args(self, args):
        """Convert a list of arguments to a string that can be passed along
        on the command-line.
        @param args: list of arguments
        @return: the command-line equivalent
        """
        ret = []
        for line in args:
            if " " in line:
                ret.append('"%s"' % line)
            else:
                ret.append(line)
        return " ".join(ret)

    def is32bit(self, pid=None, process_name=None, path=None):
        """Is a PE file 32-bit or does a process identifier belong to a
        32-bit process.
        @param pid: process identifier.
        @param process_name: process name.
        @param path: path to a PE file.
        @return: boolean or exception.
        """
        count = (pid is None) + (process_name is None) + (path is None)
        if count != 2:
            raise CuckooError("Invalid usage of is32bit, only one identifier "
                              "should be specified")

        is32bit_exe = os.path.join("bin", "is32bit.exe")

        if pid:
            args = [is32bit_exe, "-p", "%s" % pid]
        elif process_name:
            args = [is32bit_exe, "-n", process_name]

        # If we're running a 32-bit Python in a 64-bit Windows system and the
        # path points to System32, then we hardcode it as being a 64-bit
        # binary. (To be fair, a 64-bit Python on 64-bit Windows would also
        # make the System32 binary 64-bit).
        elif os.path.isdir("C:\\Windows\\Sysnative") and \
                path.lower().startswith("c:\\windows\\system32"):
            return False
        else:
            args = [is32bit_exe, "-f", self.shortpath(path)]

        try:
            bitsize = int(subprocess_checkoutput(args))
        except subprocess.CalledProcessError as e:
            raise CuckooError("Error returned by is32bit: %s" % e)

        return bitsize == 32

    def execute(self, path, args=None, dll=None, free=False, curdir=None,
                source=None, mode=None, maximize=False, env=None,
                trigger=None):
        """Execute sample process.
        @param path: sample path.
        @param args: process args.
        @param dll: dll path.
        @param free: do not inject our monitor.
        @param curdir: current working directory.
        @param source: process identifier or process name which will
                       become the parent process for the new process.
        @param mode: monitor mode - which functions to instrument.
        @param maximize: whether the GUI should be maximized.
        @param env: environment variables.
        @param trigger: trigger to indicate analysis start
        @return: operation status.
        """
        if not os.access(path, os.X_OK):
            log.error(
                "Unable to access file at path %r, execution aborted!", path
            )
            return False

        is32bit = self.is32bit(path=path)

        if not dll:
            if is32bit:
                dll = "monitor-x86.dll"
            else:
                dll = "monitor-x64.dll"

        dllpath = os.path.abspath(os.path.join("bin", dll))

        if not os.path.exists(dllpath):
            log.warning("No valid DLL specified to be injected, "
                        "injection aborted.")
            return False

        if source:
            if isinstance(source, (int, long)) or source.isdigit():
                inject_is32bit = self.is32bit(pid=int(source))
            else:
                inject_is32bit = self.is32bit(process_name=source)
        else:
            inject_is32bit = is32bit

        if inject_is32bit:
            inject_exe = os.path.join("bin", "inject-x86.exe")
        else:
            inject_exe = os.path.join("bin", "inject-x64.exe")

        argv = [
            inject_exe,
            "--app", self.shortpath(path),
            "--only-start",
        ]

        if args:
            argv += ["--args", self._encode_args(args)]

        if curdir:
            argv += ["--curdir", self.shortpath(curdir)]

        if source:
            if isinstance(source, (int, long)) or source.isdigit():
                argv += ["--from", "%s" % source]
            else:
                argv += ["--from-process", source]

        if maximize:
            argv += ["--maximize"]

        try:
            output = subprocess_checkoutput(argv, env)
            self.pid, self.tid = map(int, output.split())
        except Exception:
            log.error("Failed to execute process from path %r with "
                      "arguments %r (Error: %s)", path, argv,
                      get_error_string(KERNEL32.GetLastError()))
            return False

        # Report this PID to the kernel driver (if present).
        zer0m0n.addpid(self.pid)

        if is32bit:
            inject_exe = os.path.join("bin", "inject-x86.exe")
        else:
            inject_exe = os.path.join("bin", "inject-x64.exe")

        argv = [
            inject_exe,
            "--resume-thread",
            "--pid", "%s" % self.pid,
            "--tid", "%s" % self.tid,
        ]

        if free:
            argv.append("--free")
        else:
            argv += [
                "--apc",
                "--dll", dllpath,
                "--config", self.drop_config(mode=mode, trigger=trigger),
            ]

        try:
            subprocess_checkoutput(argv, env)
        except Exception:
            log.error("Failed to execute process from path %r with "
                      "arguments %r (Error: %s)", path, argv,
                      get_error_string(KERNEL32.GetLastError()))
            return False

        log.info("Successfully executed process from path %r with "
                 "arguments %r and pid %d", path, args or "", self.pid)
        return True

    def terminate(self):
        """Terminate process.
        @return: operation status.
        """
        process_handle = self.open_process()

        ret = KERNEL32.TerminateProcess(process_handle, 1)
        KERNEL32.CloseHandle(process_handle)

        if ret:
            log.info("Successfully terminated process with pid %d.", self.pid)
            return True
        else:
            log.error("Failed to terminate process with pid %d.", self.pid)
            return False

    def inject(self, dll=None, apc=False, track=True, mode=None):
        """Inject our monitor into the specified process.
        @param dll: Cuckoo DLL path.
        @param apc: Use APC injection.
        @param track: Track this process in the analyzer.
        @param mode: Monitor mode - which functions to instrument.
        """
        if not self.pid and not self.process_name:
            log.warning("No valid pid or process name specified, "
                        "injection aborted.")
            return False

        # Only check whether the process is still alive when it's identified
        # by a process identifier. Not when it's identified by a process name.
        if not self.process_name and not self.is_alive():
            log.warning("The process with pid %s is not alive, "
                        "injection aborted", self.pid)
            return False

        if self.process_name:
            is32bit = self.is32bit(process_name=self.process_name)
        elif self.pid:
            is32bit = self.is32bit(pid=self.pid)

        if not dll:
            if is32bit:
                dll = "monitor-x86.dll"
            else:
                dll = "monitor-x64.dll"

        dllpath = os.path.abspath(os.path.join("bin", dll))
        if not os.path.exists(dllpath):
            log.warning("No valid DLL specified to be injected in process "
                        "with pid %s / process name %s, injection aborted.",
                        self.pid, self.process_name)
            return False

        if is32bit:
            inject_exe = os.path.join("bin", "inject-x86.exe")
        else:
            inject_exe = os.path.join("bin", "inject-x64.exe")

        args = [
            inject_exe,
            "--dll", dllpath,
            "--config", self.drop_config(track=track, mode=mode),
        ]

        if self.pid:
            args += ["--pid", "%s" % self.pid]
        elif self.process_name:
            args += ["--process-name", self.process_name]

        if apc:
            args += ["--apc", "--tid", "%s" % self.tid]
        else:
            args += ["--crt"]

        try:
            subprocess_checkcall(args)
        except Exception:
            log.error("Failed to inject %s-bit process with pid %s and "
                      "process name %s", 32 if is32bit else 64, self.pid,
                      self.process_name)
            return False

        return True

    def drop_config(self, track=True, mode=None, trigger=None):
        """Helper function to drop the configuration for a new process."""
        fd, config_path = tempfile.mkstemp()

        # The first time we come up with a random startup-time.
        if Process.first_process:
            # This adds 1 up to 30 times of 20 minutes to the startup
            # time of the process, therefore bypassing anti-vm checks
            # which check whether the VM has only been up for <10 minutes.
            Process.startup_time = random.randint(1, 30) * 20 * 60 * 1000

        lines = {
            "pipe": self.config.pipe,
            "logpipe": self.config.logpipe,
            "analyzer": os.getcwd(),
            "first-process": "1" if Process.first_process else "0",
            "startup-time": Process.startup_time,
            "shutdown-mutex": SHUTDOWN_MUTEX,
            "force-sleepskip": self.config.options.get("force-sleepskip", "0"),
            "track": "1" if track else "0",
            "mode": mode or "",
            "disguise": self.config.options.get("disguise", "0"),
            "pipe-pid": "1",
            "trigger": trigger or "",
        }

        for key, value in lines.items():
            os.write(fd, "%s=%s\n" % (key, value))

        os.close(fd)
        Process.first_process = False
        return config_path

    def dump_memory(self, addr=None, length=None):
        """Dump process memory, optionally target only a certain memory range.
        @return: operation status.
        """
        if not self.pid:
            log.warning("No valid pid specified, memory dump aborted")
            return False

        if not self.is_alive():
            log.warning("The process with pid %d is not alive, memory "
                        "dump aborted", self.pid)
            return False

        if self.is32bit(pid=self.pid):
            inject_exe = os.path.join("bin", "inject-x86.exe")
        else:
            inject_exe = os.path.join("bin", "inject-x64.exe")

        # Take the memory dump.
        dump_path = tempfile.mktemp()

        try:
            args = [
                inject_exe,
                "--pid", "%s" % self.pid,
                "--dump", dump_path,
            ]

            # Restrict to a certain memory block.
            if addr and length:
                args += [
                    "--dump-block",
                    "0x%x" % addr,
                    "%s" % length,
                ]

            subprocess_checkcall(args)
        except subprocess.CalledProcessError:
            log.error("Failed to dump memory of %d-bit process with pid %d.",
                      32 if self.is32bit(pid=self.pid) else 64, self.pid)
            return

        # Calculate the next index and send the process memory dump over to
        # the host. Keep in mind that one process may have multiple process
        # memory dumps in the future.
        idx = self.dumpmem[self.pid] = self.dumpmem.get(self.pid, 0) + 1

        if addr and length:
            file_name = os.path.join(
                "memory", "block-%s-0x%x-%s.dmp" % (self.pid, addr, idx)
            )
        else:
            file_name = os.path.join("memory", "%s-%s.dmp" % (self.pid, idx))

        upload_to_host(dump_path, file_name)
        os.unlink(dump_path)

        log.info("Memory dump of process with pid %d completed", self.pid)
        return True

    # The dump_memory_block functionality has been integrated with the
    # dump_memory function, this alias is just for backwards compatibility.
    dump_memory_block = dump_memory<|MERGE_RESOLUTION|>--- conflicted
+++ resolved
@@ -1,8 +1,4 @@
-<<<<<<< HEAD
 # Copyright (C) 2012-2013 Claudio Guarnieri.
-=======
-# Copyright (C) 2010-2013 Claudio Guarnieri.
->>>>>>> 48c7b6f3
 # Copyright (C) 2014-2017 Cuckoo Foundation.
 # This file is part of Cuckoo Sandbox - http://www.cuckoosandbox.org
 # See the file 'docs/LICENSE' for copying permission.
