<<<<<<< HEAD
# Copyright (C) 2016 Cuckoo Foundation.
=======
# Copyright (C) 2017 The MITRE Corporation.
# Copyright (C) 2018 Cuckoo Foundation.
# All rights reserved.
# MAEC 5.0 Cuckoo Report Module
>>>>>>> d88bf39d
# This file is part of Cuckoo Sandbox - http://www.cuckoosandbox.org
# See the file 'docs/LICENSE' for copying permission.
# MAEC 5.0 Cuckoo Report Module

# NOTE: For use w/ Cuckoo 2.0.x you'll likely need to edit the "configuration"
# dictionary in common/config.py in order for this module to work.
# Specifically, you'll want to add a new entry in the "reporting" subkey:
# "reporting" : { "maecreport" : { "enabled": Boolean(False) } }

# You'll also need to add a new entry into your conf/reporting.conf:
# [maecreport]
# enabled = yes

from collections import OrderedDict
import io
import json
import os
import re
import uuid

from cuckoo.common.abstracts import Report
from cuckoo.common.exceptions import CuckooReportError

# Note: most of the file type strings listed below are not
# the complete label found in cuckoo report but are substrings
# found in those labels. For example, "PNG image data" is a
# substring found in all type labels for .png files. But each
# .png file type will also have dynamic size info within the label,
# thus "PNG image data" serves as a catch-all key.

# Map: cuckoo file type -> mime type
mime_map = {
    "PE32 executable": "application/vnd.microsoft.portable-executable",
    "PNG image data": "image/png",
    "HTML document": "text/html",
    "ASCII test": "text/vnd.ascii-art",
    "UTF-8": "text/plain"
}

# Dictionary key sort order, for sorted output
sort_order = ["id", "type", "name", "value", "hashes", "path", "size",
              "parent_directory_ref", "mime_type", "key", "values", "data",
              "data_type", "src_ref", "src_port", "dst_ref", "dst_port",
              "protocols", "pid", "created", "parent_ref", "command_line",
              "service_name", "display_name", "service_type", "binary_ref",
              "timestamp", "input_object_refs", "output_object_refs",
              "signature_type", "instance_object_refs", "labels",
              "capabilities", "dynamic_features", "static_features",
              "analysis_metadata", "description", "severity", "strings",
              "process_tree", "is_automated", "analysis_type", "tool_refs",
              "vm_ref", "summary", "process_ref", "ordinal_position",
              "initiated_action_refs", "schema_version", "maec_objects",
              "observable_objects", "relationships", "extensions",
              "triggered_signatures"]

# Mappings between Cuckoo Signature names and MAEC Labels
label_mappings = {"trojan": "trojan",
                  "banker": "trojan",
                  "worm": "worm",
                  "dropper": "dropper",
                  "downloader": "downloader",
                  "ransomware": "ransomware",
                  "backdoor": "backdoor",
                  "rat": "rat",
                  "virus": "virus",
                  "adware": "adware",
                  "ransom": "ransomware",
                  "bot": "bot",
                  "keylogger": "keylogger",
                  "rootkit": "rootkit"}

#  Mappings between Cuckoo Signature names and MAEC Capabilities
# (and refined capabilities)
capability_mappings = {"antivm": {"name": "anti-behavioral-analysis",
                       "refined_capabilities": [{"name": "anti-vm"}]},
                       "antiav": {"name": "anti-detection",
                                  "refined_capabilities":
                                  [{"name": "anti-virus-evasion"}]},
                       "antisandbox": {"name": "anti-behavioral-analysis",
                                       "refined_capabilities":
                                       [{"name": "anti-sandbox"}]},
                       "persistence": {"name": "persistence"},
                       "persistance": {"name": "persistence"},
                       "stealth": {"name": "security-degradation"},
                       "infostealer": {"name": "data-theft"},
                       "keylogger":
                       {"name": "spying", "refined_capabilities": [
                        {"name": "input-peripheral-capture"}]},
                       "antidbg":
                       {"name": "anti-code-analysis", "refined_capabilities": [
                        {"name": "anti-debugging"}]},
                       "antiemu":
                       {"name": "anti-behavioral-analysis",
                        "refined_capabilities":
                        [{"name": "anti-emulation"}]}}


def convert_to_unicode(input):
    """Convert any strings in a dict to UTF-8 Unicode"""
    if isinstance(input, OrderedDict):
        od = OrderedDict()
        for key, value in input.items():
            od[convert_to_unicode(key)] = convert_to_unicode(value)
        return od
    elif isinstance(input, dict):
        return {convert_to_unicode(key): convert_to_unicode(value)
                for key, value in input.iteritems()}
    elif isinstance(input, list):
        return [convert_to_unicode(element) for element in input]
    elif isinstance(input, str) or isinstance(input, int) \
            or isinstance(input, float):
        return unicode(input).decode('utf-8')
    else:
        return input


def sort_dict(d):
    """Sort and return an observed dict for an input dictionary"""
    od = OrderedDict(
        sorted(d.iteritems(),
               key=lambda k_v: sort_order.index(k_v[0])))
    return od


def _get_mime_type(cuckoo_type_desc):
    """Map cuckoo file types to a mime type - update "mime_map"
    accordingly to support more mime types"""
    for cuckoo_file_type, mime_type in mime_map.items():
        if cuckoo_file_type in cuckoo_type_desc:
            return mime_type


class MaecReport(Report):

    """
    Generates MAEC 5.0 report.
    """

    def run(self, results):
        """Writes MAEC5.0 report from Cuckoo results.
        @param results: Cuckoo results dictionary.
        """
        self.package = {"type": "package",
                        "id": None,
                        "schema_version": "5.0",
                        "maec_objects": [],
                        "observable_objects": {}}
        self.primaryInstance = None
        self.currentObjectIndex = 0
        self.pidActionMap = {}
        self.pidObjectMap = {}
        self.objectMap = {}
        self.apiMappings = {}
        self.signature_names = []
        self.results = results
        self.setup()
        self.add_dropped_files()
        self.map_api_calls()
        self.add_process_tree()
        self.add_signatures()
        self.add_capabilities()
        self.output()

    def setup(self):
        """Setup core MAEC fields and types"""
        # Package ID
        self.package['id'] = "package--" + str(uuid.uuid4())
        # Load the JSON mappings
        mappings_file = os.path.dirname(
            os.path.realpath(__file__)) + '/maec_api_call_mappings.json'
        with open(mappings_file) as f:
            self.apiMappings = json.load(f)
        # Set up the primary Malware Instance
        self.setup_primary_malware_instance()

    def create_obj_id(self):
        """Create and return a Cyber Observable Object ID"""
        id = str(self.currentObjectIndex)
        self.currentObjectIndex += 1
        return id

    def create_malware_instance(self, file_data):
        """Create a base Malware Instance"""
        malwareInstance = {
            "type": "malware-instance"
        }

        malwareInstance["id"] = "malware-instance--" + str(uuid.uuid4())

        # Create file object for the malware instance object
        file_obj_id, file_obj = self.create_file_obj(file_data)

        # Put instance object reference in malware instance
        malwareInstance['instance_object_refs'] = [file_obj_id]

        # Insert actual instance object in package.objects
        self.package['observable_objects'][file_obj_id] = sort_dict(file_obj)

        # Return the Malware Instance
        return malwareInstance

    def setup_primary_malware_instance(self):
        """Instantiate the primary (target) Malware Instance"""
        malwareInstance = {}
        if "target" in self.results and self.results['target']['category'] \
                == 'file':
            malwareInstance = self.create_malware_instance(self.results \
                ['target']['file'])

            # Add dynamic features
            malwareInstance['dynamic_features'] = {}

            # Grab static strings
            if "strings" in self.results and self.results['strings']:
                malwareInstance["static_features"] = {
                    "strings": self.results['strings']
                }

            # if target malware has virus total scans, add them to the Malware
            # Instance's corresponding STIX file object
            if 'virustotal' in self.results and self.results['virustotal']:
                file_obj_id = malwareInstance['instance_object_refs'][0]
                self.package['observable_objects'][file_obj_id] \
                    ['extensions'] = {}
                self.package['observable_objects'][file_obj_id]['extensions'][
                    'x-maec-avclass'] =  \
                    self.create_avc_class_obj_list(self.results['virustotal'])

        elif "target" in self.results and  \
                self.results['target']['category'] == 'url':
            malwareInstance = {
                "type": "malware-instance"
            }
            malwareInstance['id'] = "malware-instance--" + str(uuid.uuid4())
            malwareInstance['instance_object_refs'] = [{
                "type": "url",
                "value": self.results['target']['url']
            }]
            # Add malwareInstance to package
            self.package['maec_objects'].append(sort_dict(malwareInstance))

        if malwareInstance:
            # Add cuckoo information
            tool_id = self.create_obj_id()
            tool_dict = OrderedDict()
            tool_dict['type'] = 'software'
            tool_dict['name'] = 'Cuckoo Sandbox'
            tool_dict['version'] = self.results['info']['version']
            self.package['observable_objects'][tool_id] = tool_dict
            # Add the analysis metadata
            analysis_dict = OrderedDict()
            analysis_dict['is_automated'] = True
            analysis_dict['analysis_type'] = 'dynamic'
            if 'machine' in self.results['info'] and \
                    'manager' in self.results['info']['machine']:
                vm_obj = {'type': 'software','name': (str(self.results['info']
                    ['machine']['manager']))}
                analysis_dict['vm_ref'] = self.deduplicate_obj(vm_obj)
            analysis_dict['tool_refs'] = [tool_id]
            analysis_dict['description'] = str("Automated analysis conducted "
            "by Cuckoo Sandbox")
            malwareInstance['analysis_metadata'] = [analysis_dict]
            self.primaryInstance = malwareInstance

    def add_dropped_files(self):
        """Add any dropped files as Malware Instances along with the
        corresponding relationships"""
        if 'dropped' not in self.results:
            return

        # Add the relationships list to the Package
        self.package['relationships'] = []

        # Grab list of all dropped files- remember
        # package['observable_objects'] is a dict where the key is object-ID
        for f in self.results['dropped']:

            # Create a new Malware Instance for each dropped file
            malwareInstance = self.create_malware_instance(f)

            # Add relationship object to connect original malware instance and
            # new malware instance (from dropped file)
            relationship_dict = OrderedDict()
            relationship_dict['id'] = "relationship--" + str(uuid.uuid4())
            relationship_dict['type'] = 'relationship'
            relationship_dict['source_ref'] = self.primaryInstance['id']
            relationship_dict['target_ref'] = malwareInstance['id']
            relationship_dict['relationship_type'] = 'drops'
            self.package['relationships'].append(relationship_dict)

    def create_file_obj(self, cuckoo_file_dict):
        """Takes a Cuckoo file dictionary and returns a STIX file object and
        its reference id"""
        obj_id = self.create_obj_id()
        file_obj = {
            "type": "file",
            "hashes": {
                    "MD5": cuckoo_file_dict['md5'],
                    "SHA-1": cuckoo_file_dict['sha1'],
                    "SHA-256": cuckoo_file_dict['sha256'],
                    "SHA-512": cuckoo_file_dict['sha512']
            },
            "size": cuckoo_file_dict['size'],
            "name": cuckoo_file_dict['name']
        }

        if 'ssdeep' in cuckoo_file_dict and cuckoo_file_dict['ssdeep']:
            file_obj['hashes']['ssdeep'] = cuckoo_file_dict['ssdeep']
        if 'type' in cuckoo_file_dict and cuckoo_file_dict['type']:
            file_obj['mime_type'] = _get_mime_type(cuckoo_file_dict['type'])

        # If file path given, have to create another STIX object
        # for a directory, then reference it

        # Dropped files use the "file_path" field for the actual directory of
        # dropped file
        if 'filepath' in cuckoo_file_dict and cuckoo_file_dict['filepath']:
            self.create_directory_from_file_path(
                file_obj, cuckoo_file_dict['path'])

        # Target file uses the "path" field for recording directory
        elif "path" in cuckoo_file_dict and cuckoo_file_dict['path']:
            self.create_directory_from_file_path(
                file_obj, cuckoo_file_dict['path'])

        # If file has virusTotal scans, insert them under extensions property
        if 'virustotal' in cuckoo_file_dict and cuckoo_file_dict['virustotal']:
            file_obj['extensions'] = {}
            file_obj['extensions']['x-maec-avclass'] = \
                self.create_avc_class_obj_list(cuckoo_file_dict['virustotal'])

        return (obj_id, file_obj)

    def create_directory_from_file_path(self, file_obj, path):
        """Create and add a Directory to a File"""

        file_name = re.split(r'\\|/', path)[-1]
        # Make sure we have a file name and not just a directory
        if file_name or ('name' in file_obj and file_obj['name'] != path):
            dir_path = path.rstrip(file_name)
            dir_obj = self.create_directory_obj(dir_path)
            # Add the file name to the File Object if it does not already exist
            if 'name' not in file_obj or file_obj['name'] == 'null' \
                    or '\\' in file_obj['name'] or '/' in file_obj['name']:
                file_obj['name'] = file_name
            if dir_obj["path"]:
                dir_obj_id = self.deduplicate_obj(dir_obj)
                # Insert parent directory reference in file obj
                file_obj['parent_directory_ref'] = dir_obj_id
        # We actually have a directory and not a file
        else:
            dir_obj = self.create_directory_obj(path)
            file_obj['type'] = 'directory'
            file_obj['path'] = dir_obj['path']
            file_obj.pop('name', None)

    def create_directory_obj(self, dir_path):
        """Create and return a Directory Object from an input path"""
        if "\\" in dir_path:
            dir_path = dir_path.rstrip("\\")
        elif "/" in dir_path:
            dir_path = dir_path.rstrip("/")
        dir_obj = {
            'type': 'directory',
            'path': dir_path
        }
        return dir_obj

    def create_process_obj(self, obj):
        """Create a Process Object from a Cuckoo Process and add
        it to the Objects dictionary"""
        proc_obj = {'type': 'process'}
        proc_mappings = {'pid': 'pid',
                         'process_name': 'name',
                         'command_line': 'command_line'}
        # Do the Cuckoo -> Cyber Observable mapping
        for key, value in proc_mappings.items():
            if key in obj:
                proc_obj[value] = obj[key]
        # Do the timestamp conversion
        if 'first_seen' in obj:
            proc_obj['created'] = obj['first_seen'].isoformat()
        # Add the process to the PID -> Object map
        self.pidObjectMap[str(obj['pid'])] = self.deduplicate_obj(proc_obj)

    def add_http_data(self, obj, http_resource, network_obj):
        """Add HTTP request data to a Network Traffic Object"""
        http_ext = {"request_method": "GET",
                    "request_value": http_resource,
                    "request_header": {"Host": network_obj['value']}}
        # Add the corresponding protocols entry
        if 'protocols' in obj:
            protocols = obj['protocols']
            if 'http' not in protocols:
                protocols.append('http')
        else:
            obj['protocols'] = ['http']
        # Add the extensions data
        if 'extensions' in obj:
            extensions = obj['extensions']
            extensions['http-request-ext'] = http_ext
        else:
            obj['extensions'] = {'http-request-ext': http_ext}

    def create_network_obj(self, value, obj):
        """Create an IPv4, IPv6, MAC, or Domain Name object"""
        http_resource = None
        network_obj = {'value': value}
        # Determine if we're dealing with an IPv4, IPv6, MAC
        # address or domain name
        # Assume this is an HTTP URL
        if value.startswith("http://"):
            split_val = val.replace("http://", "").split("/", 1)
            network_obj['type'] = 'domain-name'
            network_obj['value'] = split_val[0]
            http_resource = split_val[1]
        # Assume this is an FTP URL
        elif value.startswith("ftp://"):
            split_val = val.replace("ftp://", "").split("/", 1)
            network_obj['type'] = 'domain-name'
            network_obj['value'] = split_val[0]
        # Assume this is an HTTPS URL
        elif value.startswith("https://"):
            split_val = val.replace("htps://", "").split("/", 1)
            network_obj['type'] = 'domain-name'
            network_obj['value'] = split_val[0]
            http_resource = split_val[1]
        # Test for an IPv6 address
        elif re.match("^([0-9A-Fa-f]{1,4}:){7}[0-9A-Fa-f]{1,4}$", value):
            network_obj['type'] = 'ipv6-addr'
            obj['protocols'] = ['ipv6', 'tcp']
        # Test for a MAC address
        elif re.match("^([0-9a-fA-F][0-9a-fA-F]:){5}([0-9a-fA-F][0-9a-fA-F])$",
            value):
            network_obj['type'] = 'mac-addr'
        # Test for an IPv4 address
        elif re.match("^(25[0-5]|2[0-4][0-9]|1[0-9][0-9]|[0-9]{1,2})"
                      "(\.(25[0-5]|2[0-4][0-9]|1[0-9][0-9]"
                      "|[0-9]{1,2})){3}$", value):
            network_obj['type'] = 'ipv4-addr'
            obj['protocols'] = ['ipv4', 'tcp']
        else:
            network_obj['type'] = 'domain-name'
        # Add the corresponding HTTP extension data to the object
        if http_resource:
            self.add_http_data(obj, http_resource, network_obj)
        network_obj_id = self.deduplicate_obj(network_obj)
        return network_obj_id

    def deduplicate_obj(self, obj):
        """Deduplicate a Cyber Observable Object by checking to see if it
        already exists in self.objectMap"""
        obj_hash = json.dumps(obj, sort_keys=True)
        if obj_hash not in self.objectMap:
            obj_id = self.create_obj_id()
            self.package['observable_objects'][obj_id] = sort_dict(obj)
            self.objectMap[obj_hash] = obj_id
            return obj_id
        elif obj_hash in self.objectMap:
            return self.objectMap[obj_hash]

    def map_object_properties(self, obj, mapping_entry, arguments):
        """Map the properties of a Cuckoo-reported Object to its STIX
         Cyber Observable Representation"""
        obj_dict = {}
        # Handle object extensions
        if "extension" in mapping_entry:
            if "extensions" not in obj:
                obj["extensions"] = {mapping_entry["extension"]: obj_dict}
            else:
                extensions_dict = obj["extensions"]
                if mapping_entry["extension"] in extensions_dict:
                    obj_dict = extensions_dict[mapping_entry["extension"]]
                else:
                    extensions_dict[mapping_entry["extension"]] = obj_dict
        else:
            obj_dict = obj
        # Handle nested properties
        if "/" not in mapping_entry['object_property']:
            obj_dict[mapping_entry['object_property']] = arguments[
                mapping_entry['cuckoo_arg']]
        else:
            split_props = mapping_entry['object_property'].split("/")
            if len(split_props) == 2:
                if split_props[0] not in obj_dict:
                    val = {}
                    val[split_props[1]] = (arguments[mapping_entry
                        ['cuckoo_arg']])
                    obj_dict[split_props[0]] = [val]
                else:
                    prop = obj_dict[split_props[0]][0]
                    prop[split_props[1]] = (arguments[mapping_entry
                        ['cuckoo_arg']])

    def map_objects(self, action, objects_class, mapping, arguments):
        """Perform the mappings for input or output objects in an Action"""
        # Create the Cyber Observable Object
        obj = {}
        obj['type'] = mapping[objects_class][0]['object_type']
        # Populate the properties of the Object
        for entry in mapping[objects_class]:
            if entry['cuckoo_arg'] in arguments and \
                    arguments[entry['cuckoo_arg']]:
                self.map_object_properties(obj, entry, arguments)
        # Make sure that some properties on the Object have actually been set
        if len(obj.keys()) > 1:
            action[objects_class] = []
            real_obj_id = self.post_process_object(obj, arguments)
            action[objects_class].append(real_obj_id)

    def post_process_object(self, obj, arguments):
        """Perform any necessary post-processing on Cyber Observable Objects"""
        protocol_mappings = {"1": "ftp",
                             "3": "http"}
        reg_datatype_mappings = {"0": "REG_NONE",
                                 "1": "REG_SZ",
                                 "2": "REG_EXPAND_SZ",
                                 "3": "REG_BINARY",
                                 "4": "REG_DWORD",
                                 "5": "REG_DWORD_BIG_ENDIAN",
                                 "6": "REG_LINK",
                                 "7": "REG_MULTI_SZ",
                                 "8": "REG_RESOURCE_LIST",
                                 "9": "REG_FULL_RESOURCE_DESCRIPTOR",
                                 "10": "REG_RESOURCE_REQUIREMENTS_LIST",
                                 "11": "REG_QWORD"}
        if obj['type'] == 'file':
            self.create_directory_from_file_path(obj, obj['name'])
        elif obj['type'] == 'windows-registry-key':
            if 'regkey' in arguments and 'regkey_r' in arguments and \
                    'values' in obj:
                obj['key'] = obj['key'].replace("\\" + (arguments \
                    ['regkey_r']),"").rstrip()
            elif 'regkey' in arguments and 'key_name' in arguments \
                    and 'values' in obj:
                obj['key'] = obj['key'].replace("\\" + (arguments \
                ['key_name']),"").rstrip()
            # Do some post-processing on Registry Values
            if 'values' in obj and 'data_type' in obj['values'][0]:
                obj['values'][0]['data_type'] = reg_datatype_mappings[
                    str(obj['values'][0]['data_type'])]
        elif obj['type'] == 'process':
            if 'filepath' in arguments:
                file_obj = {"name": arguments['filepath']}
                self.create_directory_from_file_path(
                    file_obj, file_obj['name'])
                obj['binary_ref'] = self.deduplicate_obj(file_obj)
        elif obj['type'] == 'network-traffic':
            if 'dst_ref' in obj:
                obj['dst_ref'] = self.create_network_obj(obj['dst_ref'], obj)
            if 'src_ref' in obj:
                obj['src_ref'] = self.create_network_obj(obj['src_ref'], obj)
            if 'protocols' in obj:
                if not isinstance(obj['protocols'], list):
                    obj['protocols'] = [str(obj['protocols'])]
                obj['protocols'] = [protocol_mappings[x] if x in
                                    protocol_mappings else x for x
                                    in obj['protocols']]
        # Check to see if we already have this object stored in our map
        # If so, replace it with a reference to the existing object
        return self.deduplicate_obj(obj)

    def map_api_to_action(self, mapping, call):
        """Create a MAEC Action from a Cuckoo API call"""
        action = {
            "type": "malware-action"
        }
        action['id'] = "action--" + str(uuid.uuid4())
        action['name'] = mapping['action_name']
        action['timestamp'] = call['time'].isoformat()
        # Map any input objects
        if 'input_object_refs' in mapping:
            self.map_objects(
                action,
                "input_object_refs",
                mapping,
                call['arguments'])
        # Map any output objects
        if 'output_object_refs' in mapping:
            self.map_objects(
                action,
                "output_object_refs",
                mapping,
                call['arguments'])
        self.package['maec_objects'].append(sort_dict(action))
        return action['id']

    def map_api_calls(self):
        """Map a Cuckoo API calls into their MAEC Action equivalent"""
        for process in self.results.get("behavior", {}).get("processes", []):
            for call in process["calls"]:
                # Make sure we have a mapping for the call
                if call['api'] in self.apiMappings:
                    mapping = self.apiMappings[call['api']]
                    # Perform the actual mapping and create the MAEC Action
                    action_id = self.map_api_to_action(mapping, call)
                    # Add the Action to the process/action map
                    if str(process['pid']) not in self.pidActionMap:
                        self.pidActionMap[str(process['pid'])] = [action_id]
                    else:
                        process_actions = self.pidActionMap[str(process['pid']
                            )]
                        process_actions.append(action_id)

    def create_avc_class_obj_list(self, cuckoo_virusTotal_dict):
        """
        Takes the virusTotal scan dictionary for a file (from Cuckoo report).
        Returns a list of x-maec-avclass objects - this list is
        meant to be nested in a STIX file object to its "extensions" field
        """
        avClassList = []
        for vendor, scan_obj in cuckoo_virusTotal_dict['scans'].items():
            # Only grabbing scan information if the vendor detected the scan
            # object
            if scan_obj['detected']:
                avClassObj = {}
                avClassObj['scan_date'] = cuckoo_virusTotal_dict['scan_date']
                avClassObj['is_detected'] = scan_obj['detected']
                avClassObj['classification_name'] = scan_obj['result']
                avClassObj['av_name'] = vendor
                avClassObj['av_vendor'] = vendor
                avClassObj['av_version'] = scan_obj['version']
                avClassObj['av_definition_version'] = scan_obj['update']
                avClassList.append(avClassObj)
        return avClassList

    def create_process_tree_node(self, process, process_children, is_root):
        """Create and return a ProcessTreeNode"""
        process_obj = self.package['observable_objects'][
            self.pidObjectMap[str(process['pid'])]]
        # Add the parent reference to the Process
        if not is_root and 'parent_ref' not in process_obj:
            process_obj['parent_ref'] = self.pidObjectMap[str(process['ppid'])]
        # Add any child references to the Process
        if str(process['pid']) in process_children:
            process_obj['child_refs'] = [self.pidObjectMap[x]
                                         for x in
                                         process_children[str(process['pid'])]]
        # Create the Process Tree Node
        node = {"process_ref": self.pidObjectMap[str(process['pid'])]}
        if str(process['pid']) in self.pidActionMap:
            node["initiated_action_refs"] = self.pidActionMap[
                str(process['pid'])]
        if is_root:
            node["ordinal_position"] = 0
        return node

    def add_process_tree(self):
        """Build and add the Process Tree to the primary Malware Instance"""
        process_tree_nodes = []
        process_children = {}
        processes = self.results.get("behavior", {}).get("processes", [])
        process_pids = [str(process['pid']) for process in processes]
        # Iterate through all of the processes to build up the
        # parent/child relationships
        # Also, create the Cyber Observable Process Object if it doesn't
        # already exist
        for process in processes:
            if 'ppid' in process and str(process['ppid']) in process_pids:
                if str(process['ppid']) not in process_children:
                    process_children[str(process['ppid'])] = [str(process
                        ['pid'])]
                else:
                    process_children[str(process['ppid'])].append(str(process
                        ['pid']))
            # Add the Process Object if it doesn't exist
            # TODO: verify if this actually happens
            if str(process['pid']) not in self.pidObjectMap:
                self.create_process_obj(process)
        # Create the nodes for each Process in the tree
        for process in processes:
            ppid = process['ppid']
            # This is the "root" process
            if str(ppid) not in process_pids:
                node = self.create_process_tree_node(process, process_children,
                    True)
                process_tree_nodes.append(node)
            else:
                node = self.create_process_tree_node(process, process_children,
                    False)
                process_tree_nodes.append(node)
        self.primaryInstance['dynamic_features']['process_tree'] = \
            process_tree_nodes

    def add_signatures(self):
        """Add any signatures that were triggered during the analysis"""
        maec_signatures = []
        signatures = self.results.get('signatures', [])
        for signature in signatures:
            maec_signature = OrderedDict()
            maec_signature['signature_type'] = 'cuckoo-sandbox'
            maec_signature['description'] = signature['description']
            maec_signature['severity'] = str(signature['severity'])
            maec_signatures.append(maec_signature)
            if 'name' in signature and signature['name']:
                self.signature_names.append(signature['name'])
        if maec_signatures:
            self.primaryInstance['triggered_signatures'] = maec_signatures

    def add_capabilities(self):
        """Add any Capabilities or Labels based on the triggered signatures"""
        capabilities = []
        # Add any labels or Capabilities
        for name in self.signature_names:
            split_name = str(name).split("_")
            for name_chunk in split_name:
                if name_chunk in label_mappings:
                    if 'labels' not in self.primaryInstance:
                        self.primaryInstance['labels'] = []
                        self.primaryInstance['labels'].append(
                            label_mappings[name_chunk])
                    else:
                        self.primaryInstance['labels'].append(
                            label_mappings[name_chunk])
                if name_chunk in capability_mappings:
                    # We're dealing with a "top-level" Capability
                    if len(capability_mappings[name_chunk].keys()) == 1:
                        capabilities.append(capability_mappings[name_chunk])
                    # We're dealing with a "nested" Capability
                    elif len(capability_mappings[name_chunk].keys()) == 2:
                        # Make sure the 'parent' Capability isn't already
                        # defined
                        capability = capability_mappings[name_chunk]
                        for cap in capabilities:
                            if cap['name'] == capability['name']:
                                capability = cap
                        if 'refined_capabilities' not in capability:
                            capability[
                                'refined_capabilities'] = capability_mappings[
                                    name_chunk]['refined_capabilities']
                        else:
                            names = [x['name'] for x in (capability
                                ['refined_capabilities'])]
                            if capability_mappings \
                                [name_chunk]['refined_capabilities'][0] \
                                ['name'] not \
                                    in names:
                                        (capability['refined_capabilities']
                                        ).append(capability_mappings[name_chunk]
                                                ['refined_capabilities'][0])
                        if capability not in capabilities:
                            capabilities.append(capability)
        if capabilities:
            self.primaryInstance['capabilities'] = capabilities

    def output(self):
        # Add the primary Malware Instance to the package
        self.package['maec_objects'].append(sort_dict(self.primaryInstance))
        # Convert any strings in the dictionary to Unicode
        unicode_package = convert_to_unicode(self.package)
        # Write the report to file
        with io.open(os.path.join(self.reports_path, "report.MAEC-5.0.json"),
                     'w', encoding='utf-8') as json_file:
            json_file.write(
                json.dumps(sort_dict(unicode_package),
                           ensure_ascii=False,
                           indent=4))<|MERGE_RESOLUTION|>--- conflicted
+++ resolved
@@ -1,11 +1,5 @@
-<<<<<<< HEAD
-# Copyright (C) 2016 Cuckoo Foundation.
-=======
 # Copyright (C) 2017 The MITRE Corporation.
 # Copyright (C) 2018 Cuckoo Foundation.
-# All rights reserved.
-# MAEC 5.0 Cuckoo Report Module
->>>>>>> d88bf39d
 # This file is part of Cuckoo Sandbox - http://www.cuckoosandbox.org
 # See the file 'docs/LICENSE' for copying permission.
 # MAEC 5.0 Cuckoo Report Module
