--- conflicted
+++ resolved
@@ -85,7 +85,6 @@
         err = self.d.view_errors(1)
         assert err and len(err[0].message) == 1024
 
-<<<<<<< HEAD
     def test_submit(self):
         dirpath = tempfile.mkdtemp()
         submit_id = self.d.add_submit(dirpath, "files", {
@@ -98,14 +97,13 @@
         assert submit.data == {
             "foo": "bar",
         }
-=======
+
     def test_connect_no_create(self):
         AlembicVersion.__table__.drop(self.d.engine)
         self.d.connect(dsn=self.URI, create=False)
         assert "alembic_version" not in self.d.engine.table_names()
         self.d.connect(dsn=self.URI)
         assert "alembic_version" in self.d.engine.table_names()
->>>>>>> 5fcb7ec2
 
 class TestSqlite3Memory(DatabaseEngine):
     URI = "sqlite:///:memory:"
