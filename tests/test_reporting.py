# Copyright (C) 2016-2017 Cuckoo Foundation.
# This file is part of Cuckoo Sandbox - http://www.cuckoosandbox.org
# See the file 'docs/LICENSE' for copying permission.

<<<<<<< HEAD
import collections
=======
import datetime
>>>>>>> 4f19257b
import json
import mock
import os.path
import pytest
import responses
import tempfile

from cuckoo.common.abstracts import Report
from cuckoo.common.exceptions import CuckooReportError
from cuckoo.common.files import Folders
from cuckoo.core.init import write_cuckoo_conf
from cuckoo.core.plugins import RunReporting
from cuckoo.main import cuckoo_create
from cuckoo.misc import set_cwd, cwd, is_linux
from cuckoo.reporting.feedback import Feedback
from cuckoo.reporting.maecreport import MaecReport
from cuckoo.reporting.misp import MISP
from cuckoo.reporting.mongodb import MongoDB
from cuckoo.reporting.singlefile import SingleFile

def test_init():
    p = Report()
    p.set_options({
        "rep": "ort",
    })
    assert p.options["rep"] == "ort"
    assert p.options.rep == "ort"

def task(task_id, options, conf, results, filename="a.txt"):
    Folders.create(cwd(), ["conf", "storage"])
    Folders.create(cwd("storage"), ["analyses", "binaries"])
    Folders.create(cwd("storage", "analyses"), "%s" % task_id)
    Folders.create(cwd("storage", "analyses", "%s" % task_id), [
        "reports"
    ])

    write_cuckoo_conf({
        "reporting": conf,
    })

    task = {
        "id": task_id,
        "options": options,
        "target": filename,
    }
    RunReporting(task, results).run()

def test_empty_json():
    set_cwd(tempfile.mkdtemp())

    conf = {
        "jsondump": {
            "enabled": True,
        },
    }
    report_path = cwd("reports", "report.json", analysis=1)

    task(1, {}, conf, {})
    assert open(report_path, "rb").read() == "{}"

def test_unicode_json():
    set_cwd(tempfile.mkdtemp())

    conf = {
        "jsondump": {
            "enabled": True,
            "indent": 2,
        },
    }
    report_path = cwd("reports", "report.json", analysis=1)

    task(1, {}, conf, {
        "a": u"\u1234 \uecbc\uee9e",
    })
    assert open(report_path, "rb").read() == (
        '{\n  "a": "\\u1234 \\uecbc\\uee9e"\n}'
    )

def test_nonascii_json():
    set_cwd(tempfile.mkdtemp())

    conf = {
        "jsondump": {
            "enabled": True,
        },
    }
    report_path = cwd("reports", "report.json", analysis=1)

    task(1, {}, conf, {
        "a": "".join(chr(x) for x in range(256)),
    })
    buf = open(report_path, "rb").read()
    assert buf.startswith('{\n    "a": "\\u0000\\u0001\\u0002')
    assert buf.endswith('\\u00fd\\u00fe\\u00ff"\n}')

@responses.activate
def test_empty_mattermost():
    set_cwd(tempfile.mkdtemp())
    conf = {
        "mattermost": {
            "enabled": True,
            "url": "http://localhost/matter",
        },
    }
    responses.add(responses.POST, "http://localhost/matter")
    task(1, {}, conf, {})
    assert len(responses.calls) == 1

    # TODO Somehow catch the exception.
    conf["mattermost"]["url"] = "http://localhost/matter2"
    responses.add(responses.POST, "http://localhost/matter2", status=403)
    task(1, {}, conf, {})
    assert len(responses.calls) == 2

@responses.activate
def test_empty_misp():
    """Merely connects to MISP and creates the new event."""
    set_cwd(tempfile.mkdtemp())
    conf = {
        "misp": {
            "enabled": True,
            "url": "https://misphost",
            "apikey": "A"*32,
            "mode": "",
        },
    }

    with responses.RequestsMock(assert_all_requests_are_fired=True) as rsps:
        rsps.add(
            responses.GET, "https://misphost/servers/getVersion.json",
            json={
                "version": "2.4.56",
                "perm_sync": True,
            },
        )
        rsps.add(
            responses.GET, "https://misphost/attributes/describeTypes.json",
            json={
                "result": {
                    "categories": None,
                    "types": None,
                    "category_type_mappings": None,
                    "sane_defaults": True,
                },
            },
        )
        rsps.add(
            responses.POST, "https://misphost/events",
            json={
                "response": None,
            },
        )

        task(1, {}, conf, {})
        assert len(rsps.calls) == 3

def test_misp_sample_hashes():
    r = MISP()
    r.misp = mock.MagicMock()

    r.misp.add_hashes.return_value = None
    r.sample_hashes({
        "target": {
            "file": {
                "name": "foobar",
                "md5": "m d 5",
                "sha1": "sha one",
                "sha256": "sha 256",
            },
        },
    }, "event")
    r.misp.add_hashes.assert_called_once_with(
        "event", category="Payload delivery", filename="foobar",
        md5="m d 5", sha1="sha one", sha256="sha 256",
        comment="File submitted to Cuckoo"
    )

def test_misp_maldoc():
    r = MISP()
    r.misp = mock.MagicMock()
    r.misp.add_url.return_value = None

    r.maldoc_network({
        "signatures": [
            {
                "name": "foobar",
            },
            {
                "name": "malicious_document_urls",
                "marks": [
                    {
                        "category": "file",
                    },
                    {
                        "category": "url",
                        "ioc": "url_ioc",
                    }
                ],
            },
        ],
    }, "event")
    r.misp.add_url.assert_called_once_with("event", ["url_ioc"])

def test_misp_all_urls():
    r = MISP()
    r.misp = mock.MagicMock()
    r.misp.add_url.return_value = None

    r.all_urls({
        "network": {
            "http_ex": [
                {
                    "protocol": "http",
                    "host": "hello",
                    "uri": "/bar",
                },
            ],
            "https_ex": [
                {
                    "protocol": "https",
                    "host": "hello",
                    "uri": "/foobar",
                },
            ],
        },
    }, "event")
    r.misp.add_url.assert_called_once_with(
        "event", [
            "http://hello/bar", "https://hello/foobar"
        ]
    )

def test_misp_domain_ipaddr():
    r = MISP()
    r.misp = mock.MagicMock()
    r.misp.add_domains_ips.return_value = None
    r.misp.add_ipdst.return_value = None

    r.domain_ipaddr({
        "network": {
            "domains": [
                {
                    "domain": "foobar",
                    "ip": "1.2.3.4",
                },
                {
                    # TODO Now that we have global whitelisting, this
                    # custom-made support for the MISP reporting module should
                    # probably be removed.
                    "domain": "time.windows.com",
                    "ip": "1.2.3.4",
                },
            ],
            "hosts": [
                "2.3.4.5",
                "3.4.5.6",
            ],
        },
    }, "event")
    r.misp.add_domains_ips.assert_called_once_with(
        "event", {
            "foobar": "1.2.3.4",
        },
    )
    r.misp.add_ipdst.assert_called_once_with(
        "event", ["2.3.4.5", "3.4.5.6"],
    )

<<<<<<< HEAD
def test_maec_empty_report():
    set_cwd(tempfile.mkdtemp())

    conf = {
        "maecreport": {
            "enabled": True,
        },
    }
    report_path = cwd("reports", "report.json", analysis=1)

    task(1, {}, conf, {})
    assert os.path.exists(report_path)
    assert open(report_path, "rb").read() == "{}"

@mock.patch("cuckoo.reporting.maecreport.MaecReport.create_obj_id")
def test_maec_create_obj_id(mock_create_obj_id):
=======
def test_maec_create_obj_id():
    """ Tests to see if object id is properly incremented and returned"""
>>>>>>> 4f19257b
    r = MaecReport()
    test_id = 0
    expected_curr_id = 1
    r.currentObjectIndex = test_id

    id_returned = r.create_obj_id()

<<<<<<< HEAD


def test_maec_create_malware_instance():
    r = MaecReport()
    r.currentObjectIndex = 0
    r.package = {"observable_objects": {}}
    test_file_data =  {
            "yara": [],
            "sha1": "fc45b50db30ad6cfd9220f282acbcb659bf916fc",
            "name": "test.bin",
            "type": "data",
            "sha256": "c0a86ac453f8216fa5081a647d188e82f17b3e6d9a5b02944b4558d9cbd7eb4b",
            "crc32": "E44BBC63",
            "sha512": "245202d8453dec655684e32f301ba58e67c4729e0847a5751fb712a1ada42ed9801237c5a9fb396ad0ae723a12f2407ac9773415776db384d0c298e9196bf603",
            "md5": "67a37542aaa213b335b45501c9686493",
            "size": 12
        }
    expected_value = collections.OrderedDict([('type', 'file'), ('name', 'test.bin'), 
        ('hashes', {'SHA-256': 'c0a86ac453f8216fa5081a647d188e82f17b3e6d9a5b02944b4558d9cbd7eb4b', 
        'SHA-512': '245202d8453dec655684e32f301ba58e67c4729e0847a5751fb712a1ada42ed9801237c5a9fb396ad0ae723a12f2407ac9773415776db384d0c298e9196bf603', 
        'SHA-1': 'fc45b50db30ad6cfd9220f282acbcb659bf916fc', 
        'MD5': '67a37542aaa213b335b45501c9686493'}), 
        ('size', 12), ('mime_type', None)])

    mal_instance = r.create_malware_instance(test_file_data)
    assert mal_instance['instance_object_refs'] ==  ['0']
    assert r.package['observable_objects']['0'] == expected_value
    
=======
    assert id_returned == "0"
    assert expected_curr_id == r.currentObjectIndex

def test_maec_create_malware_instance():
    """ Tests if malware instance is properly created from cuckoo result data"""
    r = MaecReport()
    r.currentObjectIndex = mock.MagicMock()
    r.objectMap = mock.MagicMock()
    r.package = mock.MagicMock()
    file_data = {
            "yara": [],
            "sha1": "7681dab7723a6264d12957dbcfe06be2980920db",
            "name": "malware.bin",
            "type": "data",
            "sha256": "a1e69c08e717e39bfc332de2db53df463ff91f3ed77ad32ef8462f5bd4729bab",
            "ssdeep": "3:q8wK6FuFWcEqlv:3wK6FN1I",
            "size": 393,
            "sha512": "f75cda28bf118e196ccc452b8e1566d396116a8072133f8a9b14600e13f63eea9f449f6e5f787a126d5b8c220f7bd3661ab3912400eb80e0138b13e7881cb6d4",
            "md5": "4f7dfbd2464f322113da68fb140a908e"
        }
    mal_instance = r.create_malware_instance(file_data)
    assert mal_instance['type'] == "malware-instance"

>>>>>>> 4f19257b


def test_maec_setup_primary_malware_instance():
    """ Tests if cuckoo malware instance is properly converted"""
    r = MaecReport()
    r.package = mock.MagicMock()
    r.currentObjectIndex = 0
    r.primaryInstance = {}
    r.objectMap = mock.MagicMock()
    file_sample ={
    "info": {
        "machine": {
            "status": "stopped",
            "name": "windowsxp",
            "label": "windowsxp",
            "manager": "VirtualBox",
            "started_on": "2018-12-12 09:47:40",
            "shutdown_on": "2018-12-12 09:50:58"
        },
        "version": "2.0.6",
         },
        "target": {
            "category": "file",
            "file": {
                "yara": [],
                "sha1": "7681dab7723a6264d12957dbcfe06be2980920db",
                "name": "malware.bin",
                "type": "data",
                "sha256": "a1e69c08e717e39bfc332de2db53df463ff91f3ed77ad32ef8462f5bd4729bab",
                "size": 393,
                "sha512": "f75cda28bf118e196ccc452b8e1566d396116a8072133f8a9b14600e13f63eea9f449f6e5f787a126d5b8c220f7bd3661ab3912400eb80e0138b13e7881cb6d4",
                "md5": "4f7dfbd2464f322113da68fb140a908e"
            }
            }
    }
    expected_value = {
      "analysis_metadata": [
        {
          "is_automated": True,
          "analysis_type": "dynamic",
          "vm_ref": "2",
          "tool_refs": [
            "1"
          ],
          "description": "Automated analysis conducted by Cuckoo Sandbox"
        }
      ],
      "type": "malware-instance",
      "id": "test",
      "instance_object_refs": [
        "0"
      ],
      "dynamic_features": {}
    }

<<<<<<< HEAD

def test_add_dropped_files():
    r = MaecReport()
    r.package = {'relationships':[], "observable_objects": {}}
    r.results = {}
    r.currentObjectIndex = 0
    r.primaryInstance = {'id' : 'test'}
    r.results['dropped'] = [{
            "yara": [],
            "sha1": "fc45b50db30ad6cfd9220f282acbcb659bf916fc",
            "name": "test.bin",
            "type": "data",
            "sha256": "c0a86ac453f8216fa5081a647d188e82f17b3e6d9a5b02944b4558d9cbd7eb4b",
            "crc32": "E44BBC63",
            "sha512": "245202d8453dec655684e32f301ba58e67c4729e0847a5751fb712a1ada42ed9801237c5a9fb396ad0ae723a12f2407ac9773415776db384d0c298e9196bf603",
            "md5": "67a37542aaa213b335b45501c9686493",
            "size": 12
        }]
    r.add_dropped_files()
    assert len(r.package['relationships']) == 1
    


def test_maec_create_file_obj():
    r = MaecReport()
    r.currentObjectIndex= 0
=======
    r.results = file_sample
    r.setup_primary_malware_instance()
    r.primaryInstance.update(id = "test")
    assert r.primaryInstance == expected_value



def test_add_dropped_files():
    """ Tests if dropped file is added to package properly"""
    r = MaecReport()
    r.package = {"type": "package",
                        "id": None,
                        "schema_version": "5.0",
                        "maec_objects": [],
                        "observable_objects": {}}
    r.currentObjectIndex = 0
    r.primaryInstance = {}
    r.primaryInstance.update(id = "test")
    r.results = {
        "dropped" : [
            {
                "yara": [],
                "sha1": "7681dab7723a6264d12957dbcfe06be2980920db",
                "name": "malware.bin",
                "type": "data",
                "sha256": "a1e69c08e717e39bfc332de2db53df463ff91f3ed77ad32ef8462f5bd4729bab",
                "size": 393,
                "sha512": "f75cda28bf118e196ccc452b8e1566d396116a8072133f8a9b14600e13f63eea9f449f6e5f787a126d5b8c220f7bd3661ab3912400eb80e0138b13e7881cb6d4",
                "md5": "4f7dfbd2464f322113da68fb140a908e"
            }
        ]
    }

    r.add_dropped_files()
    assert len(r.package['relationships']) == 1



def test_maec_create_file_obj():
    """ Test if file obj is correctly converted to MAEC format """
    r = MaecReport()
    r.currentObjectIndex = 0
>>>>>>> 4f19257b
    file_data =  {
            "yara": [],
            "sha1": "fc45b50db30ad6cfd9220f282acbcb659bf916fc",
            "name": "test.bin",
            "type": "data",
            "sha256": "c0a86ac453f8216fa5081a647d188e82f17b3e6d9a5b02944b4558d9cbd7eb4b",
            "crc32": "E44BBC63",
            "size" : 393,
            "sha512": "245202d8453dec655684e32f301ba58e67c4729e0847a5751fb712a1ada42ed9801237c5a9fb396ad0ae723a12f2407ac9773415776db384d0c298e9196bf603",
            "md5": "67a37542aaa213b335b45501c9686493",
            "size" : 12
        }
<<<<<<< HEAD
    expected_return = ('0' , collections.OrderedDict([('type', 'file'), ('name', 'test.bin'), 
        ('hashes', {'SHA-256': 'c0a86ac453f8216fa5081a647d188e82f17b3e6d9a5b02944b4558d9cbd7eb4b', 
        'SHA-512': '245202d8453dec655684e32f301ba58e67c4729e0847a5751fb712a1ada42ed9801237c5a9fb396ad0ae723a12f2407ac9773415776db384d0c298e9196bf603', 
        'SHA-1': 'fc45b50db30ad6cfd9220f282acbcb659bf916fc', 
        'MD5': '67a37542aaa213b335b45501c9686493'}), 
        ('size', 12), ('mime_type', None)]))
    return_val = r.create_file_obj(file_data)
    assert expected_return == return_val
=======
    expected_value = {
          "hashes": {
            "SHA-256": "c0a86ac453f8216fa5081a647d188e82f17b3e6d9a5b02944b4558d9cbd7eb4b",
            "SHA-512": "245202d8453dec655684e32f301ba58e67c4729e0847a5751fb712a1ada42ed9801237c5a9fb396ad0ae723a12f2407ac9773415776db384d0c298e9196bf603",
            "SHA-1": "fc45b50db30ad6cfd9220f282acbcb659bf916fc",
            "MD5": "67a37542aaa213b335b45501c9686493"
          },
          "type": "file",
          "name": "test.bin",
          "mime_type": None,
          "size": 393
         }

    return_val = r.create_file_obj(file_data)
    assert return_val[0] == '0'
    assert return_val[1] == expected_value


def test_maec_create_directory_from_file_path():
    """ Tests if directory if properly created from given file path """
    r = MaecReport()
    r.objectMap = {}
    r.currentObjectIndex = 0
    r.package = mock.MagicMock()
    expected_value = '0'
    file_obj = {
            "sha1": "fc45b50db30ad6cfd9220f282acbcb659bf916fc",
            "name": "test.bin",
            "path" : "/test/path"

        }
    path = "/other/test/path"
    r.create_directory_from_file_path(file_obj, path)
    assert file_obj['parent_directory_ref'] == expected_value

>>>>>>> 4f19257b


def test_maec_create_directory_obj():
    """ Tests if directory object is properly created from given dir. path"""
    r = MaecReport()
    test_value = "/dir/test/sample"
    expected_value = {
            'type': 'directory',
            'path': "/dir/test/sample"
        }
    obj_returned = r.create_directory_obj(test_value)
    assert expected_value == obj_returned

def test_maec_create_process_obj():
    """ Tests if given obj is correctly added to pidObjectMap variable """
    r = MaecReport()
    r.pidObjectMap = {}
    r.objectMap = {}
    r.currentObjectIndex = 0
    r.package = mock.MagicMock()
    initial_length = len(r.pidObjectMap)
    test_val = mock.MagicMock()

    r.create_process_obj(test_val)
    assert (initial_length + 1) == len(r.pidObjectMap)

def test_maec_add_http_data():
    """ Tests if http data is properly added to obj variable passed in """
    r = MaecReport()
    r.objectMap = {}
    r.currentObjectIndex = 0
    network_obj = {'value' : "192.168.1.1"}
    http_resource ="http://test.com"
    obj = {

    }
    expected_value = {
          "extensions": {
            "http-request-ext": {
              "request_method": "GET",
              "request_value": "http://test.com",
              "request_header": {
                "Host": "192.168.1.1"
              }
            }
          },
          "protocols": [
            "http"
          ]
         }

    r.add_http_data(obj, http_resource, network_obj)
    assert obj == expected_value


def test_maec_create_network_obj():
    """ Tests if network object value is created and added to object map and that
    proper id is returned"""
    r = MaecReport()
    r.objectMap = {}
    r.currentObjectIndex = 0
    r.package = mock.MagicMock()
    expected_id = '0'
    network_obj = {
        "udp": [
            {
                "src": "192.168.1.1",
                "dst": "192.168.1.2",
                "offset": 524,
                "time": 10,
                "dport": 80,
                "sport": 138
            }
        ],
    }
    value = "192.168.1.1"
    expected_obj = {'{"type": "ipv4-addr", "value": "192.168.1.1"}': '0'}
    id_returned = r.create_network_obj(value, network_obj)
    assert id_returned == expected_id
    assert expected_obj == r.objectMap

def test_maec_deduplicate_obj():
    """ Tests if given object is checked for in objectMap and that the proper id
    is returned """
    r = MaecReport()
    obj_hash = json.dumps( {"test_key" : "test_value"} )
    expected_value = 12
    r.objectMap = {}
    r.objectMap[obj_hash] = expected_value

    returned_value = r.deduplicate_obj({"test_key" : "test_value"})
    assert returned_value == expected_value

def test_maec_map_objects():
    r = MaecReport()
    r.map_object_properties = mock.MagicMock()
    action = {
          "id": "action--test-id",
          "type": "malware-action",
          "name": "test_action_name",
          "timestamp": "test_timestamp"
        }
    objects_class = "test_object_class"
    mapping = {'test_object_class': [
                    {
                    "object_type" : "test_type",
                    'cuckoo_arg' : 'test_cuckoo_arg'
                    }]
                }
    arguments = {'test_cuckoo_arg' : 'test_value'}
    obj = {'type' : 'test_type'}
    r.map_objects(action, objects_class, mapping, arguments)
    r.map_object_properties.assert_called_once_with(obj, {
    "object_type" : "test_type",
    'cuckoo_arg' : 'test_cuckoo_arg'
    }, arguments)


def test_maec_map_api_to_action():
    """ Tests if given call is correctly mapped to action """
    r = MaecReport()
    r.package = {"type": "package",
                        "id": None,
                        "schema_version": "5.0",
                        "maec_objects": [],
                        "observable_objects": {}
                }
    mapping = {}
    mapping["action_name"] = "check-for-remote-debugger"
    call = {
            "category": "system",
            "api": "IsDebuggerPresent",
            "return_value": 0,
            "arguments": {},
            "time": datetime.datetime.now(),
            "flags": {}
            }

    return_val = r.map_api_to_action(mapping, call)
    assert r.package['maec_objects'][0]['name'] == "check-for-remote-debugger"
    assert r.package['maec_objects'][0]['type'] == "malware-action"

def test_maec_map_api_calls():
    """ tests if given call is correctly mapped to api """
    r = MaecReport()
    r.package = {"type": "package",
                        "id": None,
                        "schema_version": "5.0",
                        "maec_objects": [],
                        "observable_objects": {}
                }
    r.pidActionMap = {}
    r.apiMappings = {}
    r.apiMappings.update( test_api_call = {'action_name' : "test_mapping"})
    expected_pid = "1234"
    r.results = {'behavior': {
    'processes': [{ 'calls' : [
                {
                    'api' : 'test_api_call',
                    "time": datetime.datetime.now()
                }
            ],
            'pid' : '1234'
            }]
        }
    }
    r.map_api_calls()
    assert expected_pid in r.pidActionMap


def test_maec_create_avc_class_obj_list():
    """ Tests if virustotal results are correctly converted to obj list """
    r = MaecReport()
    virus_total_dict = {
            "scan_date": "2019-01-30 21:12:16",
            "scans": {
                  "Bkav": {
                "detected": True,
                "version": "1.3.0.9899",
                "result": "HW32.Packed.",
                "normalized": [
                    "HW32"
                ],
                "update": "20190130"
            }
            }
        }
    expected_return = {
          "classification_name": "HW32.Packed.",
          "av_vendor": "Bkav",
          "av_name": "Bkav",
          "av_definition_version": "20190130",
          "scan_date": "2019-01-30 21:12:16",
          "is_detected": True,
          "av_version": "1.3.0.9899"
        }

    return_val = r.create_avc_class_obj_list(virus_total_dict)
    assert return_val[0] == expected_return

def test_maec_add_process_tree():
    """ Tests if process tree is created by starting it as a list and then
    checking if the module correctly creates a list """
    r = MaecReport()
    r.primaryInstance = {}
    r.primaryInstance['dynamic_features'] = {}
    r.primaryInstance['dynamic_features']['process_tree'] = "test_wrong_type"
    r.results = mock.MagicMock()

    r.add_process_tree()
    assert isinstance(r.primaryInstance['dynamic_features']['process_tree'], list)

def test_maec_add_signatures():
    """ Tests that given signature is correctly converted """
    r = MaecReport()
    r.signature_names = []
    r.primaryInstance= {}

    r.results = {'signatures': [
             {
                    "markcount": 1,
                    "families": [],
                    "description": "Performs some HTTP requests",
                    "severity": 2,
                    "marks": [
                        {
                            "category": "request",
                            "ioc": "GET http://test.com",
                            "type": "ioc",
                            "description": None
                        }
                    ],
                    "references": [],
                    "name": "network_http"
                } ]
        }
    expected_value = [
            {
                "signature_type": "cuckoo-sandbox",
                "description": "Performs some HTTP requests",
                "severity": "2"
            }
        ]

    r.add_signatures()
    assert expected_value == r.primaryInstance['triggered_signatures']

def test_maec_add_capabilities():
    """ Tests that given capabilities are correctly converted"""
    r = MaecReport()
    r.primaryInstance = {}
    r.primaryInstance.update(capabilities = {})
    r.signature_names = []
    r.signature_names.append("antivm")

    expected_value = {'name': 'anti-behavioral-analysis',
                'refined_capabilities': [{'name': 'anti-vm'}]}
    r.add_capabilities()
    assert r.primaryInstance['capabilities'][0] == expected_value

@mock.patch("cuckoo.reporting.mongodb.mongo")
def test_mongodb_init_once_new(p):
    p.init.return_value = True
    MongoDB().init_once()
    p.db.collection_names.return_value = []
    p.db.cuckoo_schema.save.assert_called_once_with({
        "version": "1",
    })
    p.db.fs.files.ensure_index.assert_called_once()

@responses.activate
def test_almost_empty_notification():
    set_cwd(tempfile.mkdtemp())
    conf = {
        "notification": {
            "enabled": True,
            "url": "http://localhost/notification",
        },
    }
    responses.add(responses.POST, "http://localhost/notification")
    task(1, {}, conf, {})
    assert len(responses.calls) == 1
    assert responses.calls[0].request.body == "data=null&task_id=1"

    responses.add(responses.POST, "http://localhost/notification")
    task(1, {}, conf, {
        "info": {
            "id": 1,
        },
    })
    assert len(responses.calls) == 2
    assert sorted(responses.calls[1].request.body.split("&")) == [
        "data=%7B%22id%22%3A+1%7D", "task_id=1"
    ]

def test_feedback_empty():
    r = Feedback()
    r.set_path("tests/files/sample_analysis_storage")
    r.run({})

@mock.patch("cuckoo.reporting.feedback.CuckooFeedbackObject")
def test_feedback_not_enabled(p):
    set_cwd(tempfile.mkdtemp())
    cuckoo_create()

    r = Feedback()
    r.set_path("tests/files/sample_analysis_storage")
    r.run({
        "debug": {
            "errors": [
                "a", "b",
            ],
        },
    })
    p.assert_not_called()

@mock.patch("cuckoo.reporting.feedback.CuckooFeedbackObject")
@mock.patch("cuckoo.reporting.feedback.CuckooFeedback")
def test_feedback_enabled(p, q):
    set_cwd(tempfile.mkdtemp())
    cuckoo_create()

    r = Feedback()
    r.set_path("tests/files/sample_analysis_storage")
    r.run({
        "debug": {
            "errors": [
                "a", "b",
            ],
        },
    })
    q.assert_called_once()
    p.return_value.send_feedback.assert_called_once()

def test_empty_html():
    set_cwd(tempfile.mkdtemp())

    conf = {
        "singlefile": {
            "enabled": True,
            "html": True,
        },
    }
    task(1, {}, conf, {})
    assert os.path.exists(cwd("reports", "report.html", analysis=1))

if is_linux():
    def test_empty_pdf_linux():
        set_cwd(tempfile.mkdtemp())

        conf = {
            "singlefile": {
                "enabled": True,
                "html": False,
                "pdf": True,
            },
        }
        task(1, {}, conf, {})
        assert os.path.exists(cwd("reports", "report.pdf", analysis=1))
else:
    def test_empty_pdf_windows():
        set_cwd(tempfile.mkdtemp())
        cuckoo_create(cfg={
            "reporting": {
                "singlefile": {
                    "enabled": True,
                    "html": False,
                    "pdf": True,
                },
            },
        })
        sf = SingleFile()
        sf.set_path(cwd(analysis=1))
        sf.set_options({
            "html": True,
            "pdf": True,
        })
        sf.set_task({
            "id": 1,
            "target": "1.py",
        })
        with pytest.raises(CuckooReportError) as e:
            sf.run({})
        e.match("weasyprint library hasn't been installed")

class TestSingleFile(object):
    def setup(self):
        set_cwd(tempfile.mkdtemp())
        self.r = SingleFile()
        self.r.set_options({
            "html": True,
            "pdf": False,
        })

    def test_combine_images(self):
        assert len(self.r.combine_images().split("\n")) == 1

    def test_combine_screenshots(self):
        assert len(self.r.combine_screenshots({
            "screenshots": [{
                "path": "tests/files/sample_analysis_storage/shots/0001.jpg",
            }],
        })) == 1

    def test_combine_js(self):
        lines = self.r.combine_js().split("\n")
        assert "jQuery v2.2.4" in lines[0]
        assert "Stupid jQuery table plugin" in lines[2]

    def test_index_fonts(self):
        assert len(self.r.index_fonts()) == 5<|MERGE_RESOLUTION|>--- conflicted
+++ resolved
@@ -2,11 +2,9 @@
 # This file is part of Cuckoo Sandbox - http://www.cuckoosandbox.org
 # See the file 'docs/LICENSE' for copying permission.
 
-<<<<<<< HEAD
+
 import collections
-=======
 import datetime
->>>>>>> 4f19257b
 import json
 import mock
 import os.path
@@ -275,7 +273,6 @@
         "event", ["2.3.4.5", "3.4.5.6"],
     )
 
-<<<<<<< HEAD
 def test_maec_empty_report():
     set_cwd(tempfile.mkdtemp())
 
@@ -290,12 +287,9 @@
     assert os.path.exists(report_path)
     assert open(report_path, "rb").read() == "{}"
 
-@mock.patch("cuckoo.reporting.maecreport.MaecReport.create_obj_id")
-def test_maec_create_obj_id(mock_create_obj_id):
-=======
+
 def test_maec_create_obj_id():
     """ Tests to see if object id is properly incremented and returned"""
->>>>>>> 4f19257b
     r = MaecReport()
     test_id = 0
     expected_curr_id = 1
@@ -303,7 +297,7 @@
 
     id_returned = r.create_obj_id()
 
-<<<<<<< HEAD
+
 
 
 def test_maec_create_malware_instance():
@@ -332,32 +326,6 @@
     assert mal_instance['instance_object_refs'] ==  ['0']
     assert r.package['observable_objects']['0'] == expected_value
     
-=======
-    assert id_returned == "0"
-    assert expected_curr_id == r.currentObjectIndex
-
-def test_maec_create_malware_instance():
-    """ Tests if malware instance is properly created from cuckoo result data"""
-    r = MaecReport()
-    r.currentObjectIndex = mock.MagicMock()
-    r.objectMap = mock.MagicMock()
-    r.package = mock.MagicMock()
-    file_data = {
-            "yara": [],
-            "sha1": "7681dab7723a6264d12957dbcfe06be2980920db",
-            "name": "malware.bin",
-            "type": "data",
-            "sha256": "a1e69c08e717e39bfc332de2db53df463ff91f3ed77ad32ef8462f5bd4729bab",
-            "ssdeep": "3:q8wK6FuFWcEqlv:3wK6FN1I",
-            "size": 393,
-            "sha512": "f75cda28bf118e196ccc452b8e1566d396116a8072133f8a9b14600e13f63eea9f449f6e5f787a126d5b8c220f7bd3661ab3912400eb80e0138b13e7881cb6d4",
-            "md5": "4f7dfbd2464f322113da68fb140a908e"
-        }
-    mal_instance = r.create_malware_instance(file_data)
-    assert mal_instance['type'] == "malware-instance"
-
->>>>>>> 4f19257b
-
 
 def test_maec_setup_primary_malware_instance():
     """ Tests if cuckoo malware instance is properly converted"""
@@ -412,7 +380,6 @@
       "dynamic_features": {}
     }
 
-<<<<<<< HEAD
 
 def test_add_dropped_files():
     r = MaecReport()
@@ -439,50 +406,6 @@
 def test_maec_create_file_obj():
     r = MaecReport()
     r.currentObjectIndex= 0
-=======
-    r.results = file_sample
-    r.setup_primary_malware_instance()
-    r.primaryInstance.update(id = "test")
-    assert r.primaryInstance == expected_value
-
-
-
-def test_add_dropped_files():
-    """ Tests if dropped file is added to package properly"""
-    r = MaecReport()
-    r.package = {"type": "package",
-                        "id": None,
-                        "schema_version": "5.0",
-                        "maec_objects": [],
-                        "observable_objects": {}}
-    r.currentObjectIndex = 0
-    r.primaryInstance = {}
-    r.primaryInstance.update(id = "test")
-    r.results = {
-        "dropped" : [
-            {
-                "yara": [],
-                "sha1": "7681dab7723a6264d12957dbcfe06be2980920db",
-                "name": "malware.bin",
-                "type": "data",
-                "sha256": "a1e69c08e717e39bfc332de2db53df463ff91f3ed77ad32ef8462f5bd4729bab",
-                "size": 393,
-                "sha512": "f75cda28bf118e196ccc452b8e1566d396116a8072133f8a9b14600e13f63eea9f449f6e5f787a126d5b8c220f7bd3661ab3912400eb80e0138b13e7881cb6d4",
-                "md5": "4f7dfbd2464f322113da68fb140a908e"
-            }
-        ]
-    }
-
-    r.add_dropped_files()
-    assert len(r.package['relationships']) == 1
-
-
-
-def test_maec_create_file_obj():
-    """ Test if file obj is correctly converted to MAEC format """
-    r = MaecReport()
-    r.currentObjectIndex = 0
->>>>>>> 4f19257b
     file_data =  {
             "yara": [],
             "sha1": "fc45b50db30ad6cfd9220f282acbcb659bf916fc",
@@ -495,16 +418,6 @@
             "md5": "67a37542aaa213b335b45501c9686493",
             "size" : 12
         }
-<<<<<<< HEAD
-    expected_return = ('0' , collections.OrderedDict([('type', 'file'), ('name', 'test.bin'), 
-        ('hashes', {'SHA-256': 'c0a86ac453f8216fa5081a647d188e82f17b3e6d9a5b02944b4558d9cbd7eb4b', 
-        'SHA-512': '245202d8453dec655684e32f301ba58e67c4729e0847a5751fb712a1ada42ed9801237c5a9fb396ad0ae723a12f2407ac9773415776db384d0c298e9196bf603', 
-        'SHA-1': 'fc45b50db30ad6cfd9220f282acbcb659bf916fc', 
-        'MD5': '67a37542aaa213b335b45501c9686493'}), 
-        ('size', 12), ('mime_type', None)]))
-    return_val = r.create_file_obj(file_data)
-    assert expected_return == return_val
-=======
     expected_value = {
           "hashes": {
             "SHA-256": "c0a86ac453f8216fa5081a647d188e82f17b3e6d9a5b02944b4558d9cbd7eb4b",
@@ -540,7 +453,6 @@
     r.create_directory_from_file_path(file_obj, path)
     assert file_obj['parent_directory_ref'] == expected_value
 
->>>>>>> 4f19257b
 
 
 def test_maec_create_directory_obj():
